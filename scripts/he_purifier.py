--- conflicted
+++ resolved
@@ -125,6 +125,7 @@
 
         # disable AV020 auto control
         # self.devices.AV020.disable_auto()
+        # self.devices.AV020.disable_auto()
 
         # close MFC
         self.devices.MFC001.close()
@@ -239,19 +240,8 @@
             self.devices.BP001.off()
             self.devices.AV014.close()
 
-<<<<<<< HEAD
-    def run(self, volume_SL, pt_overtime_s=180, mfc_nonzero_thresh=0.5, print_dt=900):
-        """ Integrate flow through MFC001
-        Args:
-            volume_SL (float): volume at which to stop circulation in SL
-            pt_overtime_s (float): duration in seconds for how long pressure threshold exceeded before closing AV021 and AV020
-            mfc_nonzero_thresh (float): ignore mfc readback less than this value in SL/min (background)
-            print_df (float): duration in seconds between print statements of how much volume was flowed
-        """
-=======
     def run(self):
         """ Wait for integrated flow through MFC001 to exceed threshold"""
->>>>>>> 1f879b12
 
         # device shortcuts
         MFC001 = self.devices.MFC001
@@ -269,11 +259,7 @@
         t0_print = time.time()
         t0_overpressure = time.time()
         last_updated = 0
-<<<<<<< HEAD
-        while volume < volume_SL and volume_SL > 0:
-=======
         while volume < self.settings['MFC001_SL'] and volume_SL > 0:
->>>>>>> 1f879b12
 
             # check for clogs - if true, end early
             if MFC001.setpoint > 30 and MFC001.readback < 5 and PT005.readback < 200 and not self.dry_run:
@@ -298,23 +284,14 @@
 
             # check for overpressure too long, protect AV020 and AV021
             t1_overpressure = time.time()
-<<<<<<< HEAD
-            if t1_overpressure-t0_overpressure > pt_overtime_s:
-=======
             if t1_overpressure-t0_overpressure > self.settings['press_lim_duration_s']:
->>>>>>> 1f879b12
                 msg = f'PT009 or PT001 out of bounds for {t1_overpressure-t0_overpressure:.1f} seconds! Exiting after circulating {volume:.0f} SL'
                 self.log(msg, True)
                 self.exit()
                 raise RuntimeError(msg)
 
             # check overpressure before MFC001
-<<<<<<< HEAD
-            if (self.devices.PT005.readback > 1200 or self.devices.MFC001.readback > self.devices.MFC001.setpoint) and self.devices.BP001.is_on:
-                self.log(f'Problem detected: PT005 pressure is {self.devices.PT005.readback} (should be less than 1200). Or MFC001 readback ({self.devices.MFC001.readback}) > setpoint (self.devices.MFC001.setpoint)')
-=======
             if self.devices.PT005.readback > 1200 or self.devices.MFC001.readback > self.devices.MFC001.setpoint:
->>>>>>> 1f879b12
                 self.devices.BP001.off()
 
             # flow rate in SL/s
@@ -328,11 +305,7 @@
             last_updated = tupdated
 
             # check if MFC001 is above threshold and update total volume
-<<<<<<< HEAD
-            if MFC001.readback > mfc_nonzero_thresh:
-=======
             if MFC001.readback > self.settings['MFC001_bkgd_SLPM']:
->>>>>>> 1f879b12
                 volume += rate * (t1-t0)
             t0 = t1
 
@@ -349,11 +322,7 @@
                 break
 
         # if ended early still print volume
-<<<<<<< HEAD
-        if volume < volume_SL:
-=======
         if volume < self.settings['MFC001_SL']:
->>>>>>> 1f879b12
             self.log(f'Circulated {volume:.0f} SL')
 
 class StartRecovery(CryoScript):
@@ -370,13 +339,6 @@
     devices_on =  [ 'CP001', 'CP101', 'MP001', 'MP002', 'MFC001',
                     'HTR010', 'HTR012', 'HTR105', 'HTR107']
 
-<<<<<<< HEAD
-    def exit(self):
-        # if self.run_state == 'av auto disabled':
-        #     for av in ['AV020', 'AV021']:
-        #         self.devices[av].enable_auto()
-        return
-=======
     # default settings
     DEFAULT_SETTINGS = collections.OrderedDict([
         ("Enabled", False),
@@ -387,24 +349,12 @@
         ("_exit_with_error", False),    # if true, script exited unexpectedly
         ("_parnames", ["temperature_K",]),
     ])
->>>>>>> 1f879b12
 
     def run(self, temperature=30):
 
-<<<<<<< HEAD
-        # av autocontrol off
-        # self.run_state = 'av auto disabled'
-        # for av in ['AV020', 'AV021']:
-        #     self.devices[av].disable_auto()
-
-        # heater autocontrol set to 30K
-        for pid in ['PID_PUR_ISO70K', 'PID_PUR_ISO20K', 'PID_PUR_HE20K', 'PID_PUR_HE70K']:
-            self.set_odb(f'/Equipment/{pid}/Settings/target_setpoint', temperature)
-=======
         # heater autocontrol set to 30K
         for pid in ['PID_PUR_ISO70K', 'PID_PUR_ISO20K', 'PID_PUR_HE20K', 'PID_PUR_HE70K']:
             self.set_odb(f'/Equipment/{pid}/Settings/target_setpoint', self.settings['temperature_K'])
->>>>>>> 1f879b12
 
         # valves
         self.devices.AV021.close()
@@ -441,11 +391,7 @@
         ("_parnames", ["press_thresh_mbar",]),
     ])
 
-<<<<<<< HEAD
-    def run(self, pt_thresh=3):
-=======
-    def run(self):
->>>>>>> 1f879b12
+    def run(self):
 
         self.wait_until_lessthan('PT004', lambda : self.settings['press_thresh_mbar'])
         self.wait_until_lessthan('PT005', lambda : self.settings['press_thresh_mbar'])
@@ -616,39 +562,6 @@
         # turn off pump
         self.devices.BP002.off()
 
-<<<<<<< HEAD
-# RUN SCRIPT ==============================================================
-# For best protections of cryostat on error, run inside of "with" statement
-
-if __name__ == "__main__":
-
-    # THESE SCRIPTS ARE WORKING
-    # Comment out steps to not run that step
-
-    # start this step as soon as circulation begins, starts integrating when script is launched
-    with StopCirculation() as script:
-        script(volume_SL=23500) # 0 to disable
-
-    with StartRecovery() as script: # does not toggle or check AV020 and AV021 autocontrol
-       script(temperature=30) # htr setpoint when recovering, AV050 must be bypassed
-
-    with StopRecovery() as script:
-       script(pt_thresh=4)    # pressure threshold to stop recovery
-
-    with StartRegeneration() as script:
-       script(temperature=180, fm208_at_least=1)
-
-    with StopRegeneration() as script:
-       script(temperature=180, fm208_thresh = 0.25)
-
-    with StartCooling() as script:
-       script(temperature = 30)
-
-    #with StopCooling() as script:
-     #   script(temperature = 30)
-
-    # BELOW THIS POINT IS DRY_RUN ONLY (UNIMPLEMENTED)
-=======
 class CryoScriptTester(CryoScript):
     # default settings
     DEFAULT_SETTINGS = collections.OrderedDict([
@@ -672,5 +585,4 @@
         wait_condition = lambda : time.time() - t0 > self.settings['temperature_K']
         printfn = lambda : print(f'Waiting during {self.settings["test2"]}')
         self.wait(wait_condition, printfn)
-        print(self.settings['test2'], self.client.odb_get(f'{self.odb_settings_dir}/test2'))
->>>>>>> 1f879b12
+        print(self.settings['test2'], self.client.odb_get(f'{self.odb_settings_dir}/test2'))